--- conflicted
+++ resolved
@@ -1,8 +1,8 @@
 package org.optaplanner.optapy;
 
+import static org.optaplanner.python.translator.PythonBytecodeToJavaBytecodeTranslator.writeClassOutput;
 import static org.optaplanner.python.translator.types.BuiltinTypes.asmClassLoader;
 import static org.optaplanner.python.translator.types.BuiltinTypes.classNameToBytecode;
-import static org.optaplanner.python.translator.PythonBytecodeToJavaBytecodeTranslator.writeClassOutput;
 
 import java.io.PrintStream;
 import java.lang.annotation.RetentionPolicy;
@@ -33,12 +33,9 @@
 import org.optaplanner.core.api.domain.solution.PlanningScore;
 import org.optaplanner.core.api.domain.solution.PlanningSolution;
 import org.optaplanner.core.api.domain.solution.ProblemFactCollectionProperty;
-<<<<<<< HEAD
 import org.optaplanner.core.api.domain.solution.ProblemFactProperty;
-=======
 import org.optaplanner.core.api.domain.valuerange.CountableValueRange;
 import org.optaplanner.core.api.domain.valuerange.ValueRange;
->>>>>>> 07e45957
 import org.optaplanner.core.api.domain.valuerange.ValueRangeProvider;
 import org.optaplanner.core.api.domain.variable.AnchorShadowVariable;
 import org.optaplanner.core.api.domain.variable.CustomShadowVariable;
@@ -1680,22 +1677,16 @@
         Object actualReturnType = returnType;
         for (Map<String, Object> annotation : annotations) {
             Class<?> annotationType = (Class<?>) annotation.get("annotationType");
-            if (PlanningId.class.isAssignableFrom((Class<?>) annotation.get("annotationType"))
+            if (PlanningId.class.isAssignableFrom(annotationType)
                     && !Comparable.class.isAssignableFrom(returnType)) {
                 // A PlanningId MUST be comparable
                 actualReturnType = Comparable.class;
-<<<<<<< HEAD
             } else if ((ProblemFactCollectionProperty.class.isAssignableFrom(annotationType)
-                    || PlanningEntityCollectionProperty.class.isAssignableFrom(annotationType)
-                    || ValueRangeProvider.class.isAssignableFrom(annotationType))
-=======
-            } else if ((ProblemFactCollectionProperty.class.isAssignableFrom((Class<?>) annotation.get("annotationType"))
-                    || PlanningEntityCollectionProperty.class.isAssignableFrom((Class<?>) annotation.get("annotationType")))
->>>>>>> 07e45957
+                    || PlanningEntityCollectionProperty.class.isAssignableFrom(annotationType))
                     && !(Collection.class.isAssignableFrom(returnType) || returnType.isArray())) {
                 // A ProblemFactCollection/PlanningEntityCollection MUST be a collection or array
                 actualReturnType = List.class;
-            } else if (ValueRangeProvider.class.isAssignableFrom((Class<?>) annotation.get("annotationType")) &&
+            } else if (ValueRangeProvider.class.isAssignableFrom(annotationType) &&
                     !(Collection.class.isAssignableFrom(returnType) ||
                             ValueRange.class.isAssignableFrom(returnType) ||
                             returnType.isArray())) {
