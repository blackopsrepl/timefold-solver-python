--- conflicted
+++ resolved
@@ -78,15 +78,11 @@
             return out
         elif hasattr(python_object_getter, '__optaplannerPlanningId'):
             return PythonComparable(
-                JProxy(org.optaplanner.optapy.OpaquePythonReference, inst=python_object, convert=True))
+                JProxy(org.optaplanner.python.translator.types.wrappers.OpaquePythonReference, inst=python_object,
+                       convert=True))
         else:
-<<<<<<< HEAD
             return JProxy(org.optaplanner.python.translator.types.wrappers.OpaquePythonReference, inst=python_object,
                           convert=True)
-=======
-            return JProxy(org.optaplanner.optapy.OpaquePythonReference, inst=python_object, convert=True)
-
->>>>>>> 228fde57
     except Exception as e:
         from org.optaplanner.optapy import OptaPyException  # noqa
         error = f'An exception occur when calling {str(name)} on {str(the_object)}: {str(e)}. Check the code.'
