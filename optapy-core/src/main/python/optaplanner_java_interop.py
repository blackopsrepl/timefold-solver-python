import inspect
import pathlib
import jpype
import jpype.imports
from jpype.types import *
from jpype import JProxy, JImplementationFor, JOverride, JImplements
import importlib.metadata
from inspect import signature, Parameter
from typing import cast, List, Tuple, Type, TypeVar, Callable, Dict, Any, Union, TYPE_CHECKING
import copy
from collections.abc import Sequence, MutableSequence, Mapping, Set
from .optaplanner_python_logger import optapy_logger
from .jpype_type_conversions import PythonSupplier, PythonFunction, PythonBiFunction, PythonTriFunction, \
    ConstraintProviderFunction

if TYPE_CHECKING:
    # These imports require a JVM to be running, so only import if type checking
    from org.optaplanner.core.api.score.stream import Constraint as _Constraint, ConstraintFactory as _ConstraintFactory
    from org.optaplanner.core.api.score.calculator import IncrementalScoreCalculator as _IncrementalScoreCalculator

Solution_ = TypeVar('Solution_')
ProblemId_ = TypeVar('ProblemId_')
Score_ = TypeVar('Score_')


def extract_optaplanner_jars() -> list[str]:
    """Extracts and return a list of OptaPy Java dependencies

    Invoking this function extracts OptaPy Dependencies from the optapy.jars module
    into a temporary directory and returns a list contains classpath entries for
    those dependencies. The temporary directory exists for the entire execution of the
    program.

    :return: None
    """
    return [str(p.locate()) for p in importlib.metadata.files('optapy') if p.name.endswith('.jar')]


# ****************************************************************************
# PythonWrapperGenerator Python helper functions
# ****************************************************************************
def _get_python_object_id(item):
    """Returns a unique id for a Python Object (used in cloning)"""
    return id(item)


def _get_python_object_str(item):
    """Returns the Python Object represented as a String (used in toString)"""
    return str(item)


# No Op -- is this needed?
def _get_python_object_from_id(item_id):
    return item_id


def _get_python_object_attribute(object_id, name):
    """Gets an attribute from a Python Object"""
    import java.lang.Object
    import java.util.Collection
    import org.optaplanner.core.api.score.Score
    the_object = object_id
    python_object_getter = getattr(the_object, str(name))
    if not callable(python_object_getter):
        from org.optaplanner.optapy import OptaPyException  # noqa
        error = (f'The attribute {name} on {object_id}is not callable (got {python_object_getter}, '
                 f'expecting a function). You might have overridden the function {name} with a value.')
        raise OptaPyException(error)
    try:
        python_object = python_object_getter()
        if python_object is None:
            return None
        elif isinstance(python_object, (str, bool, int, float, complex, java.util.Collection,
                                        org.optaplanner.core.api.score.Score)):
            out = JObject(python_object, java.lang.Object)
            return out
        else:
            return JProxy(org.optaplanner.python.translator.types.OpaquePythonReference, inst=python_object,
                          convert=True)
    except Exception as e:
        from org.optaplanner.optapy import OptaPyException  # noqa
        error = f'An exception occur when calling {str(name)} on {str(the_object)}: {str(e)}. Check the code.'
        raise OptaPyException(error)


def _get_python_object_attribute_as_python_like(object_id, name):
    """Gets an attribute from a Python Object"""
    from javapython import convert_to_java_python_like_object
    the_object = object_id
    out = getattr(the_object, str(name))
    out = convert_to_java_python_like_object(out)
    return out


def _get_python_array_to_id_array(the_object: List):
    """Maps a Python List to a Java List of OpaquePythonReference"""
    import org.optaplanner.python.translator.types.OpaquePythonReference
    out = _to_java_list(list(map(lambda x: JProxy(org.optaplanner.python.translator.types.OpaquePythonReference,
                                                  inst=x, convert=True), the_object)))
    return out


def _get_python_array_to_java_list(the_object: List):
    """Maps a Python List of primitive elements to """
    return _to_java_list(the_object)


def _get_python_object_java_class(the_object):
    if the_object is not None:
        return get_class(the_object)
    return None


def _set_python_object_attribute(object_id: int, name: str, value: Any) -> None:
    """Sets an attribute on an Python Object"""
    from org.optaplanner.optapy import PythonObject  # noqa
    the_object = object_id
    the_value = value
    if isinstance(the_value, PythonObject):
        the_value = value.get__optapy_Id()
    getattr(the_object, str(name))(the_value)


def _deep_clone_python_object(the_object: Any):
    """Deeps clone a Python Object, and keeps a reference to it

    Java Objects are shallowed copied. A reference is kept since
    the Object is kept in Java NOT in Python, meaning it'll be
    garbage collected.

    :parameter the_object: the object to be cloned.
    :return: An OpaquePythonReference of the cloned Python Object
    """
    import org.optaplanner.python.translator.types.OpaquePythonReference
    from org.optaplanner.optapy import PythonWrapperGenerator  # noqa
    item = PythonWrapperGenerator.getPythonObject(the_object)
    run_id = item._optapy_solver_run_id  # noqa ; cannot use __ since then we cannot access it here
    the_clone = _planning_clone(item, dict())
<<<<<<< HEAD
    for run_id in ref_id_to_solver_run_id[id(item)]:
        solver_run_id_to_refs[run_id].add(the_clone)
    ref_id_to_solver_run_id[id(the_clone)] = ref_id_to_solver_run_id[id(item)]
    return JProxy(org.optaplanner.python.translator.types.OpaquePythonReference, inst=the_clone, convert=True)
=======

    # Only need to keep two references: the best solution, and the working solution
    solver_run_id_to_refs[run_id].append(the_clone)  # add the new working solution
    solver_run_id_to_refs[run_id].pop(0)  # pop the old best solution
    return JProxy(org.optaplanner.optapy.OpaquePythonReference, inst=the_clone, convert=True)
>>>>>>> f966a459


def _is_deep_planning_clone(object):
    """
    Return True iff object should be deep planning cloned, False otherwise.
    :param object: The object to check if it should be deep planning cloned.
    :return: True iff object should be deep planning cloned, False otherwise.
    """
    return hasattr(type(object), '__optapy_is_planning_clone')


def _planning_clone(item, memo):
    """
    Replaces attributes that reference planning entities or @deep_planning_cloned attributes
    with their planning clone.
    :param item: The item to be cloned
    :param memo: Map from id to already existing planning clone
    :return: A planning clone of the item
    """
    if item is None:
        return None
    item_id = id(item)
    if item_id in memo:
        return memo[item_id]
    elif isinstance(item, Sequence):
        out = list()
        memo[item_id] = out
        for element in item:
            if _is_deep_planning_clone(element):
                planning_clone = _planning_clone(element, memo)
                out.append(planning_clone)
            else:
                out.append(element)
        if isinstance(item, MutableSequence):
            return out
        else:
            return tuple(out)
    elif isinstance(item, Set):
        out = set()
        memo[item_id] = out
        for element in item:
            if _is_deep_planning_clone(element):
                planning_clone = _planning_clone(element, memo)
                out.add(planning_clone)
            else:
                out.add(element)
        return out
    elif isinstance(item, Mapping):
        out = dict()
        memo[item_id] = out
        for key, value in item.items():
            new_key = key
            new_value = value
            if _is_deep_planning_clone(key):
                new_key = _planning_clone(key, memo)
            if _is_deep_planning_clone(value):
                new_value = _planning_clone(value, memo)
            out[new_key] = new_value
        return out
    planning_clone = copy.copy(item)
    memo[item_id] = planning_clone
    planning_clone_attribute_names = vars(planning_clone)
    for planning_clone_attribute_name in planning_clone_attribute_names:
        planning_clone_attribute = getattr(planning_clone, planning_clone_attribute_name)
        if planning_clone_attribute is None:
            continue
        elif id(planning_clone_attribute) in memo:
            setattr(planning_clone, planning_clone_attribute_name, memo[id(planning_clone_attribute)])
        elif _is_deep_planning_clone(planning_clone_attribute):
            setattr(planning_clone, planning_clone_attribute_name, _planning_clone(planning_clone_attribute, memo))
        elif (isinstance(planning_clone_attribute, Sequence) and len(planning_clone_attribute) > 0 and
              _is_deep_planning_clone(planning_clone_attribute[0])):
            setattr(planning_clone, planning_clone_attribute_name, _planning_clone(planning_clone_attribute, memo))
        elif isinstance(planning_clone_attribute, Set) and len(planning_clone_attribute) > 0:
            element = next(iter(planning_clone_attribute))
            if _is_deep_planning_clone(element):
                setattr(planning_clone, planning_clone_attribute_name, _planning_clone(planning_clone_attribute, memo))
        elif isinstance(planning_clone_attribute, Mapping) and len(planning_clone_attribute) > 0:
            (key, value) = next(iter(planning_clone_attribute.items()))
            if _is_deep_planning_clone(key) or _is_deep_planning_clone(value):
                setattr(planning_clone, planning_clone_attribute_name, _planning_clone(planning_clone_attribute, memo))
    # Need to go to type to look at methods
    planning_clone_type = type(planning_clone)
    for planning_clone_attribute_name in dir(planning_clone_type):
        planning_clone_attribute = getattr(planning_clone_type, planning_clone_attribute_name)
        if inspect.isfunction(planning_clone_attribute) and \
                hasattr(planning_clone_attribute, '__optapy_is_planning_clone'):
            setter = f'set{planning_clone_attribute_name[3:]}'
            try:
                attribute_value = getattr(planning_clone, planning_clone_attribute_name)()
            except Exception as e:
                from org.optaplanner.optapy import OptaPyException  # noqa
                error = (f'An exception occur when getting the @deep_planning_clone property'
                         f'{planning_clone_attribute_name} on object {str(item)}: {str(e)}')
                raise OptaPyException(error)
            attribute_value_clone = _planning_clone(attribute_value, memo)
            try:
                getattr(planning_clone, setter)(attribute_value_clone)
            except AttributeError as e:
                from org.optaplanner.optapy import OptaPyException  # noqa
                error = (f'There is no corresponding setter {setter} for deep cloned property '
                         f'{planning_clone_attribute_name} on object {str(item)}. Maybe add a setter? '
                         f'Original exception: {str(e)}')
                raise OptaPyException(error)
    return planning_clone


# ****************************************************************************
# PythonList Python helper functions
# ****************************************************************************


def _clear_python_list(the_list: List):
    the_list.clear()


def _python_list_length(the_list: List):
    return JInt(len(the_list))


def _get_item_at_index_in_python_list(the_list: List, index: int):
    return the_list[index]


def _set_item_at_index_in_python_list(the_list: List, index: int, item: any):
    the_list[index] = item


def _add_item_to_python_list(the_list: List, item: any):
    the_list.append(item)
    return True


def _add_item_at_index_in_python_list(the_list: List, index: int, item: any):
    the_list.insert(index, item)
    return True


def _remove_item_from_python_list(the_list: List, item: any):
    try:
        the_list.remove(item)
        return True
    except ValueError:
        return False


def _remove_item_at_index_from_python_list(the_list: List, index: int):
    the_list.pop(index)
    return True


def _does_python_list_contain_item(the_list: List, item: any):
    return item in the_list


def _slice_python_list(the_list: List, start: int, end: int):
    return the_list[start:end]


def _compare_python_objects(a, b):
    from jpype import JInt
    if a < b:
        return JInt(-1)
    elif a > b:
        return JInt(1)
    else:
        return JInt(0)


def _equals_python_objects(a, b):
    return a == b


def _hash_python_object(obj):
    from jpype import JInt
    return JInt(hash(obj))


def init(*args, path: List[str] = None, include_optaplanner_jars: bool = True, log_level='INFO'):
    """Start the JVM. Throws a RuntimeError if it is already started.

    :param args: JVM args.
    :param path: If not None, a list of dependencies to use as the classpath. Default to None.
    :param include_optaplanner_jars: If True, add optaplanner jars to path. Default to True.
    :param log_level: What OptaPlanner log level should be set to.
                      Must be one of 'TRACE', 'DEBUG', 'INFO', 'WARN', 'ERROR'.
                      Defaults to 'INFO'
    :return: None
    """
    from javapython import init
    if jpype.isJVMStarted():  # noqa
        raise RuntimeError('JVM already started. Maybe call init before optapy.type imports?')
    if path is None:
        include_optaplanner_jars = True
        path = []
    if include_optaplanner_jars:
        path = path + extract_optaplanner_jars()
    if len(args) == 0:
        args = (jpype.getDefaultJVMPath(), '-Dlogback.level.org.optaplanner={}'.format(log_level))  # noqa
    else:
        args = args + ('-Dlogback.level.org.optaplanner={}'.format(log_level),)
    init(*args, path=path, include_translator_jars=False)
    import java.util.function.Function
    import java.util.function.BiFunction
    import org.optaplanner.core.api.function.TriFunction
    from org.optaplanner.optapy import PythonWrapperGenerator, PythonPlanningSolutionCloner, PythonList, PythonComparable  # noqa
    PythonWrapperGenerator.setPythonObjectToId(JObject(PythonFunction(_get_python_object_id),
                                                       java.util.function.Function))
    PythonWrapperGenerator.setPythonObjectToString(JObject(PythonFunction(_get_python_object_str),
                                                           java.util.function.Function))
    PythonWrapperGenerator.setPythonGetJavaClass(JObject(PythonFunction(_get_python_object_java_class),
                                                         java.util.function.Function))
    PythonWrapperGenerator.setPythonArrayIdToIdArray(JObject(PythonFunction(_get_python_array_to_id_array),
                                                             java.util.function.Function))
    PythonWrapperGenerator.setPythonArrayToJavaList(JObject(PythonFunction(_get_python_array_to_java_list),
                                                            java.util.function.Function))
    PythonWrapperGenerator.setPythonObjectIdAndAttributeNameToValue(
        JObject(PythonBiFunction(_get_python_object_attribute), java.util.function.BiFunction))
    PythonWrapperGenerator.setPythonObjectIdAndAttributeNameToPythonLikeValue(
        JObject(PythonBiFunction(_get_python_object_attribute_as_python_like), java.util.function.BiFunction))
    PythonWrapperGenerator.setPythonObjectIdAndAttributeSetter(JObject(PythonTriFunction(_set_python_object_attribute),
                                                                       org.optaplanner.core.api.function.TriFunction))

    PythonPlanningSolutionCloner.setDeepClonePythonObject(JObject(PythonFunction(_deep_clone_python_object),
                                                                  java.util.function.Function))

    PythonList.setClearPythonList(JObject(PythonFunction(_clear_python_list), java.util.function.Function))
    PythonList.setGetPythonListLength(JObject(PythonFunction(_python_list_length), java.util.function.Function))
    PythonList.setGetItemAtIndexInPythonList(JObject(PythonBiFunction(_get_item_at_index_in_python_list),
                                                     java.util.function.BiFunction))
    PythonList.setSetItemAtIndexInPythonList(JObject(PythonTriFunction(_set_item_at_index_in_python_list),
                                                     org.optaplanner.core.api.function.TriFunction))
    PythonList.setAddItemToPythonList(JObject(PythonBiFunction(_add_item_to_python_list),
                                              java.util.function.BiFunction))
    PythonList.setAddItemAtIndexInPythonList(JObject(PythonTriFunction(_add_item_at_index_in_python_list),
                                                     org.optaplanner.core.api.function.TriFunction))
    PythonList.setRemoveItemFromPythonList(JObject(PythonBiFunction(_remove_item_from_python_list),
                                                   java.util.function.BiFunction))
    PythonList.setRemoveItemAtIndexFromPythonList(JObject(PythonBiFunction(_remove_item_at_index_from_python_list),
                                                          java.util.function.BiFunction))
    PythonList.setDoesPythonListContainItem(JObject(PythonBiFunction(_does_python_list_contain_item),
                                                    java.util.function.BiFunction))
    PythonList.setSlicePythonList(JObject(PythonTriFunction(_slice_python_list),
                                          org.optaplanner.core.api.function.TriFunction))

    PythonComparable.setPythonObjectCompareTo(JObject(PythonBiFunction(_compare_python_objects),
                                                      java.util.function.BiFunction))
    PythonComparable.setPythonObjectEquals(JObject(PythonBiFunction(_equals_python_objects),
                                                   java.util.function.BiFunction))
    PythonComparable.setPythonObjectHash(JObject(PythonFunction(_hash_python_object),
                                                 java.util.function.Function))


def ensure_init():
    """Start the JVM if it isn't started; does nothing otherwise

    Used by OptaPy to start the JVM when needed by a method, so
    users don't need to start the JVM themselves.

    :return: None
    """
    if jpype.isJVMStarted(): # noqa
        return
    else:
        init()


def set_class_output_directory(path: pathlib.Path):
    ensure_init()

    from org.optaplanner.optapy import PythonWrapperGenerator # noqa
    from org.optaplanner.python.translator import PythonBytecodeToJavaBytecodeTranslator # noqa
    PythonWrapperGenerator.classOutputRootPath = path
    PythonBytecodeToJavaBytecodeTranslator.classOutputRootPath = path


solver_run_id_to_refs = dict()
"""Maps solver run id to solution clones it references"""


def _optapy_error(item):
    raise AttributeError


@JImplementationFor('org.optaplanner.optapy.PythonObject')
class _PythonObject:
    """Maps a Java Python Object to a Python Python Object.

    Overrides all dunder methods so it can be
    accessed like a normal Python Object in Python code.
    Note: JPype goes into infinite recursion when trying
    to access an attribute on the Java Object when
    used in a @JImplementationFor class with __getattr__
    overridden, which is why we pass the Java Object
    to PythonWrapperGenerator to get the corresponding
    Python Object versus accessing it directly.
    """
    def __jclass_init__(self):
        pass

    def __optapy_lookup(self, attribute, default_fun, *args, **kwargs):
        from org.optaplanner.optapy import PythonWrapperGenerator  # noqa
        item = PythonWrapperGenerator.getPythonObject(self)
        if hasattr(type(item), attribute):
            return getattr(type(item), attribute)(item, *args, **kwargs)
        else:
            return default_fun(item)

    # These are needed for Python bytecodes, which look directly at the type and ignore attribute shenanigans
    def __getattr__(self, name):
        return self.__optapy_lookup('__getattr__', lambda item: getattr(item, name), name)

    def __setattr__(self, name, value):
        return self.__optapy_lookup('__setattr__', lambda item: setattr(item, name, value), name, value)

    def __delattr__(self, name):
        return self.__optapy_lookup('__delattr__', lambda item: delattr(item, name), name)

    def __lt__(self, other):
        return self.__optapy_lookup('__lt__', lambda item: item < other, other)

    def __le__(self, other):
        return self.__optapy_lookup('__le__', lambda item: item <= other, other)

    def __eq__(self, other):
        return self.__optapy_lookup('__eq__', lambda item: item == other, other)

    def __gt__(self, other):
        return self.__optapy_lookup('__gt__', lambda item: item > other, other)

    def __ge__(self, other):
        return self.__optapy_lookup('__ge__', lambda item: item >= other, other)

    def __ne__(self, other):
        return self.__optapy_lookup('__ne__', lambda item: item != other, other)

    def __bool__(self):
        return self.__optapy_lookup('__bool__', lambda item: bool(item))

    def __hash__(self):
        return self.__optapy_lookup('__hash__', lambda item: hash(item))

    def __str__(self):
        return self.__optapy_lookup('__str__', lambda item: str(item))

    def __repr__(self):
        return self.__optapy_lookup('__repr__', lambda item: repr(item))

    def __len__(self):
        return self.__optapy_lookup('__len__', lambda item: len(item))

    def __iter__(self):
        return self.__optapy_lookup('__iter__', lambda item: iter(item))

    def __contains__(self, item):
        return self.__optapy_lookup('__contains__', lambda container: item in container, item)

    def __getitem__(self, key):
        return self.__optapy_lookup('__getitem__', lambda container: container[key], key)

    def __setitem__(self, key, value):
        return self.__optapy_lookup('__setitem__', _optapy_error, key, value)

    def __delitem__(self, key):
        return self.__optapy_lookup('__delitem__', _optapy_error, key)

    def __add__(self, other):
        return self.__optapy_lookup('__add__', lambda item: item + other, other)

    def __sub__(self, other):
        return self.__optapy_lookup('__sub__', lambda item: item - other, other)

    def __mul__(self, other):
        return self.__optapy_lookup('__mul__', lambda item: item * other, other)

    def __matmul__(self, other):
        return self.__optapy_lookup('__matmul__', lambda item: item @ other, other)

    def __truediv__(self, other):
        return self.__optapy_lookup('__truediv__', lambda item: item / other, other)

    def __floordiv__(self, other):
        return self.__optapy_lookup('__floordiv__', lambda item: item // other, other)

    def __mod__(self, other):
        return self.__optapy_lookup('__mod__', lambda item: item % other, other)

    def __divmod__(self, other):
        return self.__optapy_lookup('__divmod__', lambda item: divmod(item, other), other)

    def __pow__(self, other, *extra_args):
        return self.__optapy_lookup('__pow__', lambda item: item ** other, other, *extra_args)

    def __lshift__(self, other):
        return self.__optapy_lookup('__lshift__', lambda item: item << other, other)

    def __rshift__(self, other):
        return self.__optapy_lookup('__rshift__', lambda item: item >> other, other)

    def __and__(self, other):
        return self.__optapy_lookup('__and__', lambda item: item and other, other)

    def __xor__(self, other):
        return self.__optapy_lookup('__xor__', lambda item: item ^ other, other)

    def __or__(self, other):
        return self.__optapy_lookup('__or__', lambda item: item or other, other)

    def __radd__(self, other):
        return self.__optapy_lookup('__radd__', lambda item: other + item, other)

    def __rsub__(self, other):
        return self.__optapy_lookup('__rsub__', lambda item: other - item, other)

    def __rmul__(self, other):
        return self.__optapy_lookup('__rmul__', lambda item: other * item, other)

    def __rmatmul__(self, other):
        return self.__optapy_lookup('__rmatmul__', lambda item: other @ item, other)

    def __rtruediv__(self, other):
        return self.__optapy_lookup('__rtruediv__', lambda item: other / item, other)

    def __rfloordiv__(self, other):
        return self.__optapy_lookup('__rfloordiv__', lambda item: other // item, other)

    def __rmod__(self, other):
        return self.__optapy_lookup('__rmod__', lambda item: other % item, other)

    def __rdivmod__(self, other):
        return self.__optapy_lookup('__rdivmod__', lambda item: divmod(other, item), other)

    def __rpow__(self, other, *extra_args):
        return self.__optapy_lookup('__rpow__', lambda item: other ** item, other, *extra_args)

    def __rlshift__(self, other):
        return self.__optapy_lookup('__rlshift__', lambda item: other << item, other)

    def __rrshift__(self, other):
        return self.__optapy_lookup('__rrshift__', lambda item: other >> item, other)

    def __rand__(self, other):
        return self.__optapy_lookup('__rand__', lambda item: other and item, other)

    def __rxor__(self, other):
        return self.__optapy_lookup('__rxor__', lambda item: other ^ item, other)

    def __ror__(self, other):
        return self.__optapy_lookup('__ror__', lambda item: other or item, other)

    def __iadd__(self, other):
        return self.__optapy_lookup('__iadd__', _optapy_error, other)

    def __isub__(self, other):
        return self.__optapy_lookup('__isub__', _optapy_error, other)

    def __imul__(self, other):
        return self.__optapy_lookup('__imul__', _optapy_error, other)

    def __imatmul__(self, other):
        return self.__optapy_lookup('__imatmul__', _optapy_error, other)

    def __itruediv__(self, other):
        return self.__optapy_lookup('__itruediv__', _optapy_error, other)

    def __ifloordiv__(self, other):
        return self.__optapy_lookup('__ifloordiv__', _optapy_error, other)

    def __imod__(self, other):
        return self.__optapy_lookup('__imod__', _optapy_error, other)

    def __ipow__(self, other, *extra_args):
        return self.__optapy_lookup('__ipow__', _optapy_error, other, *extra_args)

    def __ilshift__(self, other):
        return self.__optapy_lookup('__ilshift__', _optapy_error, other)

    def __irshift__(self, other):
        return self.__optapy_lookup('__irshift__', _optapy_error, other)

    def __iand__(self, other):
        return self.__optapy_lookup('__iand__', _optapy_error, other)

    def __ixor__(self, other):
        return self.__optapy_lookup('__ixor__', _optapy_error, other)

    def __ior__(self, other):
        return self.__optapy_lookup('__ior__', _optapy_error, other)

    def __neg__(self):
        return self.__optapy_lookup('__neg__', lambda item: -item)

    def __pos__(self):
        return self.__optapy_lookup('__pos__', lambda item: +item)

    def __abs__(self):
        return self.__optapy_lookup('__neg__', lambda item: abs(item))

    def __invert__(self):
        return self.__optapy_lookup('__invert__', lambda item: ~item)

    def __call__(self, *args, **kwargs):
        return self.__optapy_lookup('__call__', lambda item: item(*args, **kwargs), *args, **kwargs)


# Class duplication, since JImplementationFor does not seem to follow/allow class inheritance
@JImplementationFor('org.optaplanner.optapy.PythonComparable')
class _PythonComparable:
    """Maps a Java Python Object to a Python Python Object.
    Overrides all dunder methods so it can be
    accessed like a normal Python Object in Python code.
    Note: JPype goes into infinite recursion when trying
    to access an attribute on the Java Object when
    used in a @JImplementationFor class with __getattr__
    overridden, which is why we pass the Java Object
    to PythonWrapperGenerator to get the corresponding
    Python Object versus accessing it directly.
    """
    def __jclass_init__(self):
        pass

    def __optapy_lookup(self, attribute, default_fun, *args, **kwargs):
        from org.optaplanner.optapy import PythonWrapperGenerator  # noqa
        item = PythonWrapperGenerator.getPythonObject(self)
        if hasattr(type(item), attribute):
            return getattr(type(item), attribute)(item, *args, **kwargs)
        else:
            return default_fun(item)

    # These are needed for Python bytecodes, which look directly at the type and ignore attribute shenanigans
    def __getattr__(self, name):
        return self.__optapy_lookup('__getattr__', lambda item: getattr(item, name), name)

    def __setattr__(self, name, value):
        return self.__optapy_lookup('__setattr__', lambda item: setattr(item, name, value), name, value)

    def __delattr__(self, name):
        return self.__optapy_lookup('__delattr__', lambda item: delattr(item, name), name)

    def __lt__(self, other):
        return self.__optapy_lookup('__lt__', lambda item: item < other, other)

    def __le__(self, other):
        return self.__optapy_lookup('__le__', lambda item: item <= other, other)

    def __eq__(self, other):
        return self.__optapy_lookup('__eq__', lambda item: item == other, other)

    def __gt__(self, other):
        return self.__optapy_lookup('__gt__', lambda item: item > other, other)

    def __ge__(self, other):
        return self.__optapy_lookup('__ge__', lambda item: item >= other, other)

    def __ne__(self, other):
        return self.__optapy_lookup('__ne__', lambda item: item != other, other)

    def __bool__(self):
        return self.__optapy_lookup('__bool__', lambda item: bool(item))

    def __hash__(self):
        return self.__optapy_lookup('__hash__', lambda item: hash(item))

    def __str__(self):
        return self.__optapy_lookup('__str__', lambda item: str(item))

    def __repr__(self):
        return self.__optapy_lookup('__repr__', lambda item: repr(item))

    def __len__(self):
        return self.__optapy_lookup('__len__', lambda item: len(item))

    def __iter__(self):
        return self.__optapy_lookup('__iter__', lambda item: iter(item))

    def __contains__(self, item):
        return self.__optapy_lookup('__contains__', lambda container: item in container, item)

    def __getitem__(self, key):
        return self.__optapy_lookup('__getitem__', lambda container: container[key], key)

    def __setitem__(self, key, value):
        return self.__optapy_lookup('__setitem__', _optapy_error, key, value)

    def __delitem__(self, key):
        return self.__optapy_lookup('__delitem__', _optapy_error, key)

    def __add__(self, other):
        return self.__optapy_lookup('__add__', lambda item: item + other, other)

    def __sub__(self, other):
        return self.__optapy_lookup('__sub__', lambda item: item - other, other)

    def __mul__(self, other):
        return self.__optapy_lookup('__mul__', lambda item: item * other, other)

    def __matmul__(self, other):
        return self.__optapy_lookup('__matmul__', lambda item: item @ other, other)

    def __truediv__(self, other):
        return self.__optapy_lookup('__truediv__', lambda item: item / other, other)

    def __floordiv__(self, other):
        return self.__optapy_lookup('__floordiv__', lambda item: item // other, other)

    def __mod__(self, other):
        return self.__optapy_lookup('__mod__', lambda item: item % other, other)

    def __divmod__(self, other):
        return self.__optapy_lookup('__divmod__', lambda item: divmod(item, other), other)

    def __pow__(self, other, *extra_args):
        return self.__optapy_lookup('__pow__', lambda item: item ** other, other, *extra_args)

    def __lshift__(self, other):
        return self.__optapy_lookup('__lshift__', lambda item: item << other, other)

    def __rshift__(self, other):
        return self.__optapy_lookup('__rshift__', lambda item: item >> other, other)

    def __and__(self, other):
        return self.__optapy_lookup('__and__', lambda item: item and other, other)

    def __xor__(self, other):
        return self.__optapy_lookup('__xor__', lambda item: item ^ other, other)

    def __or__(self, other):
        return self.__optapy_lookup('__or__', lambda item: item or other, other)

    def __radd__(self, other):
        return self.__optapy_lookup('__radd__', lambda item: other + item, other)

    def __rsub__(self, other):
        return self.__optapy_lookup('__rsub__', lambda item: other - item, other)

    def __rmul__(self, other):
        return self.__optapy_lookup('__rmul__', lambda item: other * item, other)

    def __rmatmul__(self, other):
        return self.__optapy_lookup('__rmatmul__', lambda item: other @ item, other)

    def __rtruediv__(self, other):
        return self.__optapy_lookup('__rtruediv__', lambda item: other / item, other)

    def __rfloordiv__(self, other):
        return self.__optapy_lookup('__rfloordiv__', lambda item: other // item, other)

    def __rmod__(self, other):
        return self.__optapy_lookup('__rmod__', lambda item: other % item, other)

    def __rdivmod__(self, other):
        return self.__optapy_lookup('__rdivmod__', lambda item: divmod(other, item), other)

    def __rpow__(self, other, *extra_args):
        return self.__optapy_lookup('__rpow__', lambda item: other ** item, other, *extra_args)

    def __rlshift__(self, other):
        return self.__optapy_lookup('__rlshift__', lambda item: other << item, other)

    def __rrshift__(self, other):
        return self.__optapy_lookup('__rrshift__', lambda item: other >> item, other)

    def __rand__(self, other):
        return self.__optapy_lookup('__rand__', lambda item: other and item, other)

    def __rxor__(self, other):
        return self.__optapy_lookup('__rxor__', lambda item: other ^ item, other)

    def __ror__(self, other):
        return self.__optapy_lookup('__ror__', lambda item: other or item, other)

    def __iadd__(self, other):
        return self.__optapy_lookup('__iadd__', _optapy_error, other)

    def __isub__(self, other):
        return self.__optapy_lookup('__isub__', _optapy_error, other)

    def __imul__(self, other):
        return self.__optapy_lookup('__imul__', _optapy_error, other)

    def __imatmul__(self, other):
        return self.__optapy_lookup('__imatmul__', _optapy_error, other)

    def __itruediv__(self, other):
        return self.__optapy_lookup('__itruediv__', _optapy_error, other)

    def __ifloordiv__(self, other):
        return self.__optapy_lookup('__ifloordiv__', _optapy_error, other)

    def __imod__(self, other):
        return self.__optapy_lookup('__imod__', _optapy_error, other)

    def __ipow__(self, other, *extra_args):
        return self.__optapy_lookup('__ipow__', _optapy_error, other, *extra_args)

    def __ilshift__(self, other):
        return self.__optapy_lookup('__ilshift__', _optapy_error, other)

    def __irshift__(self, other):
        return self.__optapy_lookup('__irshift__', _optapy_error, other)

    def __iand__(self, other):
        return self.__optapy_lookup('__iand__', _optapy_error, other)

    def __ixor__(self, other):
        return self.__optapy_lookup('__ixor__', _optapy_error, other)

    def __ior__(self, other):
        return self.__optapy_lookup('__ior__', _optapy_error, other)

    def __neg__(self):
        return self.__optapy_lookup('__neg__', lambda item: -item)

    def __pos__(self):
        return self.__optapy_lookup('__pos__', lambda item: +item)

    def __abs__(self):
        return self.__optapy_lookup('__neg__', lambda item: abs(item))

    def __invert__(self):
        return self.__optapy_lookup('__invert__', lambda item: ~item)

    def __call__(self, *args, **kwargs):
        return self.__optapy_lookup('__call__', lambda item: item(*args, **kwargs), *args, **kwargs)


def _add_shallow_copy_to_class(the_class: Type):
    """Adds a __copy__ method to a class, overriding it if it has one

    Java Objects cannot be pickled, thus the pickle default copy
    method does not work. The __copy__ method calls the __new__ method
    of the class with None passed for each of __init__ parameters. It then
    calls setattr for each variable in the original object on the clone.

    :param the_class: the class to add the deep copy method to.
    :return: None
    """
    sig = signature(the_class.__init__)
    keyword_args = dict()
    positional_args = list()
    skip_self_parameter = True
    for parameter_name, parameter in sig.parameters.items():
        if skip_self_parameter:
            skip_self_parameter = False
            continue
        if parameter.default == Parameter.empty and parameter.kind != Parameter.VAR_POSITIONAL and \
                parameter.kind != Parameter.VAR_KEYWORD:
            if parameter.kind == Parameter.POSITIONAL_ONLY or parameter.kind == Parameter.POSITIONAL_OR_KEYWORD:
                positional_args.append(None)
            else:
                keyword_args[parameter_name] = None

    def class_shallow_copy(self):
        clone = the_class.__new__(the_class, *positional_args, **keyword_args)  # noqa
        item_vars = vars(self)
        for attribute, value in item_vars.items():
            setattr(clone, attribute, value)
        return clone

    the_class.__copy__ = class_shallow_copy


def _setup_solver_run(solver_run_id, solver_run_ref_list):
    solver_run_id_to_refs[solver_run_id] = solver_run_ref_list


def _cleanup_solver_run(solver_run_id):
    del solver_run_id_to_refs[solver_run_id]


def _unwrap_java_object(java_object):
    """Gets the Python Python Object for the given Java Python Object"""
    return java_object.get__optapy_Id()


def _to_java_map(python_dict: Dict):
    """Converts a Python dict to a Java Map"""
    import java.lang.Object
    import java.util.HashMap
    out = java.util.HashMap()
    for key, value in python_dict.items():
        if isinstance(value, list):
            out.put(JObject(key, java.lang.Object), _to_java_list(value).toArray())
        else:
            out.put(JObject(key, java.lang.Object), JObject(value, java.lang.Object))
    return out


def _to_java_list(python_list: List):
    """Converts a Python list to a Java List"""
    import java.lang.Object
    import java.util.ArrayList
    out = java.util.ArrayList()
    for item in python_list:
        if isinstance(item, dict):
            out.add(_to_java_map(item))
        else:
            out.add(JObject(item, java.lang.Object))
    return out


def _get_optaplanner_annotations(python_class: Type) -> List[Tuple[str, JClass, str, List[dict]]]:
    """Gets the methods with OptaPlanner annotations in the given class"""
    method_list = [attribute for attribute in dir(python_class) if callable(getattr(python_class, attribute)) and
                   attribute.startswith('__') is False]
    annotated_methods = []
    for method in method_list:
        optaplanner_annotations = [attribute for attribute in dir(getattr(python_class, method)) if
                                   attribute.startswith('__optaplanner')]
        if optaplanner_annotations:
            return_type = getattr(getattr(python_class, method), "__optapy_return", None)
            method_signature = getattr(getattr(python_class, method), "__optapy_signature", None)
            annotated_methods.append(
                _to_java_list([method, return_type, method_signature,
                               _to_java_list(list(map(lambda annotation: getattr(getattr(python_class, method),
                                                                                 annotation), optaplanner_annotations)))
                               ]))
    return _to_java_list(annotated_methods)


def get_class(python_class: Union[Type, Callable]) -> JClass:
    """Return the Java Class for the given Python Class"""
    from java.lang import Object, Class
    if isinstance(python_class, jpype.JClass):
        return cast(JClass, python_class)
    if isinstance(python_class, Class):
        return cast(JClass, python_class)
    if hasattr(python_class, '__optapy_java_class'):
        return python_class.__optapy_java_class
    if python_class == int:
        from java.lang import Integer
        return cast(JClass, Integer)
    if python_class == str:
        from java.lang import String
        return cast(JClass, String)
    if python_class == bool:
        from java.lang import Boolean
        return cast(JClass, Boolean)
    return cast(JClass, Object)


unique_class_id = 0
"""A unique identifier; used to guarantee the generated class java name is unique"""

class_identifier_to_java_class_map = dict()
"""Maps a class identifier to the corresponding java class (the last one defined with that identifier)"""


def _get_class_identifier_for_object(python_object):
    module = getattr(python_object, '__module__', '__main__')
    if module == '__main__':
        return python_object.__name__
    else:
        return f'{module}.{python_object.__name__}'


def _compose_unique_class_name(class_identifier: str):
    global unique_class_id
    unique_class_name = f'class{unique_class_id}.{class_identifier}'
    unique_class_id += 1
    return unique_class_name


def _does_class_define_eq_or_hashcode(python_class):
    return '__eq__' in python_class.__dict__ or '__hash__' in python_class.__dict__


def _generate_problem_fact_class(python_class):
    ensure_init()
    from org.optaplanner.optapy import PythonWrapperGenerator  # noqa
    class_identifier = _get_class_identifier_for_object(python_class)
    optaplanner_annotations = _get_optaplanner_annotations(python_class)
    parent_class = None
    has_eq_and_hashcode = _does_class_define_eq_or_hashcode(python_class)
    if len(python_class.__bases__) == 1 and hasattr(python_class.__bases__[0], '__optapy_java_class'):
        parent_class = get_class(python_class.__bases__[0])

    out = PythonWrapperGenerator.defineProblemFactClass(_compose_unique_class_name(class_identifier),
                                                        parent_class,
                                                        has_eq_and_hashcode,
                                                        optaplanner_annotations)
    class_identifier_to_java_class_map[class_identifier] = out
    return out


def _generate_planning_entity_class(python_class: Type, annotation_data: Dict[str, Any]):
    ensure_init()
    from org.optaplanner.optapy import PythonWrapperGenerator  # noqa
    class_identifier = _get_class_identifier_for_object(python_class)
    optaplanner_annotations = _get_optaplanner_annotations(python_class)
    parent_class = None
    has_eq_and_hashcode = _does_class_define_eq_or_hashcode(python_class)
    if len(python_class.__bases__) == 1 and hasattr(python_class.__bases__[0], '__optapy_java_class'):
        parent_class = get_class(python_class.__bases__[0])
    out = PythonWrapperGenerator.definePlanningEntityClass(_compose_unique_class_name(class_identifier),
                                                           parent_class,
                                                           has_eq_and_hashcode,
                                                           optaplanner_annotations,
                                                           _to_java_map(annotation_data))
    class_identifier_to_java_class_map[class_identifier] = out
    return out


def _generate_planning_solution_class(python_class: Type) -> JClass:
    ensure_init()
    from org.optaplanner.optapy import PythonWrapperGenerator  # noqa
    class_identifier = _get_class_identifier_for_object(python_class)
    optaplanner_annotations = _get_optaplanner_annotations(python_class)
    has_eq_and_hashcode = _does_class_define_eq_or_hashcode(python_class)
    out = PythonWrapperGenerator.definePlanningSolutionClass(_compose_unique_class_name(class_identifier),
                                                             has_eq_and_hashcode,
                                                             optaplanner_annotations)
    class_identifier_to_java_class_map[class_identifier] = out
    return out


def _to_constraint_java_array(python_list: List['_Constraint']) -> JArray:
    # reimport since the one in global scope is only for type checking
    import org.optaplanner.core.api.score.stream.Constraint as ActualConstraintClass
    out = jpype.JArray(ActualConstraintClass)(len(python_list))
    for i in range(len(python_list)):
        out[i] = python_list[i]
    return out


def _generate_constraint_provider_class(original_function: Callable[['_ConstraintFactory'], List['_Constraint']],
                                        wrapped_constraint_provider: Callable[['_ConstraintFactory'],
                                                                              List['_Constraint']]) -> JClass:
    ensure_init()
    from org.optaplanner.optapy import PythonWrapperGenerator  # noqa
    from org.optaplanner.core.api.score.stream import ConstraintProvider
    class_identifier = _get_class_identifier_for_object(original_function)
    out = PythonWrapperGenerator.defineConstraintProviderClass(
        _compose_unique_class_name(class_identifier),
        JObject(ConstraintProviderFunction(lambda cf: _to_constraint_java_array(wrapped_constraint_provider(cf))),
                ConstraintProvider))
    class_identifier_to_java_class_map[class_identifier] = out
    return out


def _generate_easy_score_calculator_class(easy_score_calculator: Callable[[Solution_], Score_]) -> JClass:
    ensure_init()
    from org.optaplanner.optapy import PythonWrapperGenerator  # noqa
    from org.optaplanner.core.api.score.calculator import EasyScoreCalculator

    class_identifier = _get_class_identifier_for_object(easy_score_calculator)

    @JImplements(EasyScoreCalculator)
    class EasyScoreCalculatorClass:
        def __init__(self, easy_score_calculator_impl):
            self.easy_score_calculator_impl = easy_score_calculator_impl

        @JOverride
        def calculateScore(self, solution):
            return self.easy_score_calculator_impl(solution)

    out = PythonWrapperGenerator.defineEasyScoreCalculatorClass(
        _compose_unique_class_name(class_identifier),
        EasyScoreCalculatorClass(easy_score_calculator))
    class_identifier_to_java_class_map[class_identifier] = out
    return out


def _generate_incremental_score_calculator_class(incremental_score_calculator: Type['_IncrementalScoreCalculator'],
                                                 constraint_match_aware: bool) -> JClass:
    from org.optaplanner.optapy import PythonWrapperGenerator  # noqa
    from java.util.function import Supplier
    ensure_init()

    class_identifier = _get_class_identifier_for_object(incremental_score_calculator)
    out = PythonWrapperGenerator.defineIncrementalScoreCalculatorClass(
        _compose_unique_class_name(class_identifier),
        JObject(PythonSupplier(lambda: incremental_score_calculator()),
                Supplier), constraint_match_aware)
    class_identifier_to_java_class_map[class_identifier] = out
    return out<|MERGE_RESOLUTION|>--- conflicted
+++ resolved
@@ -136,18 +136,11 @@
     item = PythonWrapperGenerator.getPythonObject(the_object)
     run_id = item._optapy_solver_run_id  # noqa ; cannot use __ since then we cannot access it here
     the_clone = _planning_clone(item, dict())
-<<<<<<< HEAD
-    for run_id in ref_id_to_solver_run_id[id(item)]:
-        solver_run_id_to_refs[run_id].add(the_clone)
-    ref_id_to_solver_run_id[id(the_clone)] = ref_id_to_solver_run_id[id(item)]
-    return JProxy(org.optaplanner.python.translator.types.OpaquePythonReference, inst=the_clone, convert=True)
-=======
 
     # Only need to keep two references: the best solution, and the working solution
     solver_run_id_to_refs[run_id].append(the_clone)  # add the new working solution
     solver_run_id_to_refs[run_id].pop(0)  # pop the old best solution
-    return JProxy(org.optaplanner.optapy.OpaquePythonReference, inst=the_clone, convert=True)
->>>>>>> f966a459
+    return JProxy(org.optaplanner.python.translator.types.OpaquePythonReference, inst=the_clone, convert=True)
 
 
 def _is_deep_planning_clone(object):
