import pathlib

from jpype.types import *
from jpype import JImplements, JImplementationFor, JOverride
from typing import TypeVar, Generic, Callable, Union, TYPE_CHECKING
from uuid import uuid1 as _uuid1
from .optaplanner_java_interop import _setup_solver_run, _cleanup_solver_run, _unwrap_java_object, \
    solver_run_id_to_refs as _solver_run_id_to_refs, get_class, \
    class_identifier_to_java_class_map as _class_identifier_to_java_class_map

if TYPE_CHECKING:
    # These imports require a JVM to be running, so only import if type checking
    from org.optaplanner.core.config.solver import SolverConfig as _SolverConfig
    from org.optaplanner.core.api.solver import SolverFactory as _SolverFactory, SolverManager as _SolverManager,\
        SolverJob as _SolverJob, SolverStatus as _SolverStatus
    from org.optaplanner.core.api.score import ScoreManager as _ScoreManager

Solution_ = TypeVar('Solution_')
ProblemId_ = TypeVar('ProblemId_')


@JImplements('org.optaplanner.core.api.solver.SolverManager', deferred=True)
class _PythonSolverManager(Generic[Solution_, ProblemId_]):
    def __init__(self, solver_config: '_SolverConfig'):
        from org.optaplanner.optapy import PythonSolver  # noqa
        from org.optaplanner.core.api.solver import SolverManager
        self.delegate = SolverManager.create(solver_config)
<<<<<<< HEAD
        self.problem_id_to_solver_run_ref_set = dict()
        self.only_use_java_setters = PythonSolver.onlyUseJavaSetters
=======
        self.problem_id_to_solver_run_ref_list = dict()
>>>>>>> f966a459

    def _optapy_debug_get_solver_runs_dicts(self):
        """
        Internal method used for testing; do not use
        """
        return {
            'solver_run_id_to_refs': _solver_run_id_to_refs
        }

    def _get_problem_getter_and_cleanup(self, problem_id, the_problem):
        from org.optaplanner.optapy import PythonSolver # noqa

        problem_function = the_problem
        if not callable(problem_function):
            def the_problem_function(the_problem_id):
                return the_problem
            problem_function = the_problem_function

        def problem_getter(the_problem_id):
            from copy import copy
            problem = copy(problem_function(the_problem_id))
            solver_run_id = (id(self), the_problem_id)
<<<<<<< HEAD
            self.problem_id_to_solver_run_ref_set[the_problem_id] = set()
            _setup_solver_run(solver_run_id, problem, self.problem_id_to_solver_run_ref_set[the_problem_id])
            PythonSolver.onlyUseJavaSetters = self.only_use_java_setters
=======
            problem._optapy_solver_run_id = solver_run_id
            self.problem_id_to_solver_run_ref_list[the_problem_id] = [problem, problem]
            _setup_solver_run(solver_run_id, self.problem_id_to_solver_run_ref_list[the_problem_id])
>>>>>>> f966a459
            wrapped_problem = PythonSolver.wrapProblem(get_class(type(problem)), problem)
            return wrapped_problem

        def cleanup():
            solver_run_id = (id(self), problem_id)
            _cleanup_solver_run(solver_run_id)
            del self.problem_id_to_solver_run_ref_list[problem_id]

        return problem_getter, cleanup

    def _wrap_final_best_solution_and_exception_handler(self, cleanup, final_best_solution_consumer, exception_handler):
        def wrapped_final_best_solution_consumer(best_solution):
            if final_best_solution_consumer is not None:
                final_best_solution_consumer(_unwrap_java_object(best_solution))
            cleanup()

        def wrapped_exception_handler(problem_id, exception):
            if exception_handler is not None:
                exception_handler(problem_id, exception)
            cleanup()
        return wrapped_final_best_solution_consumer, wrapped_exception_handler

    @JOverride
    def addProblemChange(self, problem_id, problem_change):
        self.delegate.addProblemChange(problem_id, problem_change)

    @JOverride
    def solve(self, problem_id: ProblemId_, problem: Union[Solution_, Callable[[ProblemId_], Solution_]],
              final_best_solution_consumer: Callable[[Solution_], None] = None,
              exception_handler: Callable[[ProblemId_, JException], None] = None) -> \
            '_SolverJob[Solution_, ProblemId_]':
        problem_getter, cleanup = self._get_problem_getter_and_cleanup(problem_id, problem)
        wrapped_final_best_solution_consumer, wrapped_exception_handler = \
            self._wrap_final_best_solution_and_exception_handler(cleanup, final_best_solution_consumer,
                                                                 exception_handler)

        return self.delegate.solve(problem_id, problem_getter, wrapped_final_best_solution_consumer,
                                   wrapped_exception_handler)

    @JOverride
    def solveAndListen(self, problem_id: ProblemId_, problem: Union[Solution_, Callable[[ProblemId_], Solution_]],
                       best_solution_consumer: Callable[[Solution_], None],
                       final_best_solution_consumer: Callable[[Solution_], None] = None,
                       exception_handler: Callable[[ProblemId_, JException], None] = None) -> \
            '_SolverJob[Solution_, ProblemId_]':
        problem_getter, cleanup = self._get_problem_getter_and_cleanup(problem_id, problem)
        wrapped_final_best_solution_consumer, wrapped_exception_handler = \
            self._wrap_final_best_solution_and_exception_handler(cleanup, final_best_solution_consumer,
                                                                 exception_handler)

        def wrapped_best_solution_consumer(best_solution):
            best_solution_consumer(_unwrap_java_object(best_solution))

        return self.delegate.solveAndListen(problem_id, problem_getter, wrapped_best_solution_consumer,
                                            wrapped_final_best_solution_consumer,
                                            wrapped_exception_handler)

    @JOverride
    def getSolverStatus(self, problem_id: ProblemId_) -> '_SolverStatus':
        return self.delegate.getSolverStatus(problem_id)

    @JOverride
    def terminateEarly(self, problem_id: ProblemId_):
        return self.delegate.terminateEarly(problem_id)

    @JOverride
    def close(self):
        return self.delegate.close()

    def __enter__(self):
        return self

    def __exit__(self, exc_type, exc_val, exc_tb):
        self.close()


@JImplementationFor('org.optaplanner.core.api.score.ScoreExplanation')
class _PythonScoreExplanation:
    @JOverride(sticky=True, rename='_java_getSolution')
    def getSolution(self):
        return _unwrap_java_object(self._java_getSolution())


@JImplementationFor('org.optaplanner.core.api.score.ScoreManager')
class _PythonScoreManager:
    def _wrap_call(self, function, problem):
        from org.optaplanner.optapy import PythonSolver  # noqa

        # No solution cloning happens in ScoreManager
        # so we don't need to clone the problem and set run id.
        solver_run_id = (id(self), id(problem), _uuid1())
        solver_run_ref_list = [problem, problem]
        wrapped_problem = PythonSolver.wrapProblem(get_class(type(problem)), problem)
        _setup_solver_run(solver_run_id, solver_run_ref_list)
        try:
            return function(wrapped_problem)
        except JException as e:
            error_message = f'An error occurred when getting the score. This can occur when functions take the ' \
                            f'wrong number of parameters (ex: a setter that does not take exactly one parameter) or ' \
                            f'by a function returning an incompatible return type (ex: returning a str in a filter, ' \
                            f'which expects a bool). This can also occur when an exception is raised when evaluating ' \
                            f'constraints/getters/setters.'
            raise RuntimeError(error_message) from e
        finally:
            _cleanup_solver_run(solver_run_id)

    @JOverride(sticky=True, rename='_java_updateScore')
    def updateScore(self, solution):
        score = self._wrap_call(lambda wrapped_solution: self._java_updateScore(wrapped_solution), solution)
        for attr in dir(solution):
            if hasattr(getattr(solution, attr), '__optaplannerPlanningScore'):
                setter = f'set{attr[3:]}'
                getattr(solution, setter)(score)
                break
        return score

    @JOverride(sticky=True, rename='_java_getSummary')
    def getSummary(self, solution):
        return self._wrap_call(lambda wrapped_solution: self._java_getSummary(wrapped_solution), solution)

    @JOverride(sticky=True, rename='_java_explainScore')
    def explainScore(self, solution):
        return self._wrap_call(lambda wrapped_solution: self._java_explainScore(wrapped_solution), solution)


def _wrap_object(object_to_wrap, instance_map, update_function):
    from org.optaplanner.optapy import PythonSolver, PythonWrapperGenerator  # noqa
    maybe_object = instance_map.get(id(object_to_wrap))
    if maybe_object is not None:
        return maybe_object
    if isinstance(object_to_wrap, int):
        return PythonWrapperGenerator.wrapInt(object_to_wrap)
    elif isinstance(object_to_wrap, bool):
        return PythonWrapperGenerator.wrapBoolean(object_to_wrap)
    object_class = get_class(type(object_to_wrap))
    return PythonWrapperGenerator.wrap(object_class, object_to_wrap, instance_map, update_function)


_problem_change_director_to_instance_dict = dict()
_problem_change_director_to_update_function = dict()


@JImplementationFor('org.optaplanner.core.api.solver.change.ProblemChangeDirector')
class _PythonProblemChangeDirector:
    def _set_instance_map(self, run_id, instance_map):
        global _problem_change_director_to_instance_dict
        _problem_change_director_to_instance_dict[run_id] = instance_map

    def _unset_instance_map(self, run_id):
        global _problem_change_director_to_instance_dict
        del _problem_change_director_to_instance_dict[run_id]

    def _set_update_function(self, run_id, update_function):
        global _problem_change_director_to_update_function
        _problem_change_director_to_update_function[run_id] = update_function

    def _unset_update_function(self, run_id):
        global _problem_change_director_to_update_function
        del _problem_change_director_to_update_function[run_id]

    @JOverride(sticky=True, rename='_java_addEntity')
    def addEntity(self, entity, entityConsumer):
        global _problem_change_director_to_instance_dict
        global _problem_change_director_to_update_function
        instance_map = _problem_change_director_to_instance_dict[id(self)]
        update_function = _problem_change_director_to_update_function[id(self)]
        self._java_addEntity(_wrap_object(entity, instance_map, update_function), entityConsumer)

    @JOverride(sticky=True, rename='_java_addProblemFact')
    def addProblemFact(self, problemFact, problemFactConsumer):
        global _problem_change_director_to_instance_dict
        global _problem_change_director_to_update_function
        instance_map = _problem_change_director_to_instance_dict[id(self)]
        update_function = _problem_change_director_to_update_function[id(self)]
        self._java_addProblemFact(_wrap_object(problemFact, instance_map, update_function), problemFactConsumer)

    @JOverride(sticky=True, rename='_java_changeProblemProperty')
    def changeProblemProperty(self, problemFactOrEntity, problemFactOrEntityConsumer):
        global _problem_change_director_to_instance_dict
        global _problem_change_director_to_update_function
        instance_map = _problem_change_director_to_instance_dict[id(self)]
        update_function = _problem_change_director_to_update_function[id(self)]
        self._java_changeProblemProperty(_wrap_object(problemFactOrEntity, instance_map, update_function), problemFactOrEntityConsumer)

    @JOverride(sticky=True, rename='_java_changeVariable')
    def changeVariable(self, entity, variableName, entityConsumer):
        global _problem_change_director_to_instance_dict
        global _problem_change_director_to_update_function
        instance_map = _problem_change_director_to_instance_dict[id(self)]
        update_function = _problem_change_director_to_update_function[id(self)]
        self._java_changeVariable(_wrap_object(entity, instance_map, update_function), variableName, entityConsumer)

    @JOverride(sticky=True, rename='_java_lookUpWorkingObject')
    def lookUpWorkingObject(self, externalObject):
        global _problem_change_director_to_instance_dict
        global _problem_change_director_to_update_function
        instance_map = _problem_change_director_to_instance_dict[id(self)]
        update_function = _problem_change_director_to_update_function[id(self)]
        return self._java_lookUpWorkingObject(_wrap_object(externalObject, instance_map, update_function))

    @JOverride(sticky=True, rename='_java_lookUpWorkingObjectOrFail')
    def lookUpWorkingObjectOrFail(self, externalObject):
        global _problem_change_director_to_instance_dict
        global _problem_change_director_to_update_function
        instance_map = _problem_change_director_to_instance_dict[id(self)]
        update_function = _problem_change_director_to_update_function[id(self)]
        return self._java_lookUpWorkingObjectOrFail(_wrap_object(externalObject, instance_map, update_function))

    @JOverride(sticky=True, rename='_java_removeEntity')
    def removeEntity(self, entity, entityConsumer):
        global _problem_change_director_to_instance_dict
        global _problem_change_director_to_update_function
        instance_map = _problem_change_director_to_instance_dict[id(self)]
        update_function = _problem_change_director_to_update_function[id(self)]
        self._java_removeEntity(_wrap_object(entity, instance_map, update_function), entityConsumer)

    @JOverride(sticky=True, rename='_java_removeProblemFact')
    def removeProblemFact(self, problemFact, problemFactConsumer):
        global _problem_change_director_to_instance_dict
        global _problem_change_director_to_update_function
        instance_map = _problem_change_director_to_instance_dict[id(self)]
        update_function = _problem_change_director_to_update_function[id(self)]
        self._java_removeProblemFact(_wrap_object(problemFact, instance_map, update_function), problemFactConsumer)


def solver_config_create_from_xml_file(solver_config_path: pathlib.Path) -> '_SolverConfig':
    """Loads a SolverConfig from the given file.

    :param solver_config_path: The path to the file
    :return: A new SolverConfig generated from the file at path
    """
    from java.lang import Thread, IllegalArgumentException
    from org.optaplanner.optapy import PythonWrapperGenerator  # noqa
    from org.optaplanner.core.config.solver import SolverConfig
    class_loader = PythonWrapperGenerator.getClassLoaderForAliasMap(_class_identifier_to_java_class_map)
    current_thread = Thread.currentThread()
    thread_class_loader = current_thread.getContextClassLoader()
    try:
        current_thread.setContextClassLoader(class_loader)
        solver_config = SolverConfig.createFromXmlFile(solver_config_path)
    except IllegalArgumentException as e:
        raise FileNotFoundError(f'Unable to find SolverConfig file ({solver_config_path}).') from e
    finally:
        current_thread.setContextClassLoader(thread_class_loader)
    return solver_config


def solver_manager_create(solver_config: '_SolverConfig') -> '_SolverManager':
    """Creates a new SolverManager, which can be used to solve problems asynchronously (ex: Web requests).

    :param solver_config: The solver configuration used in the SolverManager
    :return: A SolverManager that can be used to solve problems asynchronously.
    :rtype: SolverManager
    """
    return _PythonSolverManager(solver_config)


def score_manager_create(solver_builder: Union['_SolverFactory', '_SolverManager']) -> '_ScoreManager':
    """Creates a new SolverManager, which can be used to solve problems asynchronously (ex: Web requests).

    :param solver_builder: A SolverFactory or SolverManager which will be used to create the ScoreManager
    :return: A ScoreManager that can be used to update, explain, or get the score of a solution.
    :rtype: ScoreManager
    """
    from org.optaplanner.core.api.score import ScoreManager
    if isinstance(solver_builder, _PythonSolverManager):
        #  ScoreManager.create(SolverManager) uses an implementation specific method and expects a DefaultSolverManager
        return ScoreManager.create(solver_builder.delegate)
    return ScoreManager.create(solver_builder)


def solver_factory_create(solver_config: '_SolverConfig') -> '_SolverFactory':
    """Creates a new SolverFactory, which can be used to create Solvers.

    :param solver_config: The solver configuration used in the SolverFactory
    :return: A SolverFactory that can be used to create Solvers.
    :rtype: SolverFactory
    """
    from org.optaplanner.core.api.solver import SolverFactory
    return SolverFactory.create(solver_config)


def compose_constraint_id(solution_type_or_package: Union[type, str], constraint_name: str) -> str:
    """Returns the constraint id with the given constraint package and the given name

    :param solution_type_or_package: The constraint package, or a class decorated with @planning_solution
        (for when the constraint is in the default package)
    :param constraint_name: The name of the constraint
    :return: The constraint id with the given name in the default package.
    :rtype: str
    """
    package = solution_type_or_package
    if not isinstance(solution_type_or_package, str):
        package = get_class(solution_type_or_package).getPackage().getName()
    return f'{package}/{constraint_name}'


@JImplementationFor('org.optaplanner.core.api.solver.Solver')
class _PythonSolver:
    def __jclass_init__(self):
        pass

    @staticmethod
    def _optapy_debug_get_solver_runs_dicts():
        """
        Internal method used for testing; do not use
        """
        return {
            'solver_run_id_to_refs': _solver_run_id_to_refs,
        }

    @JOverride(sticky=True, rename='_java_solve')
    def solve(self, problem):
        from org.optaplanner.optapy import PythonSolver  # noqa
        from jpype import JException
        from copy import copy

        if problem is None:
            raise ValueError(f'A problem was not passed to solve (parameter problem was ({problem})). Maybe '
                             f'pass an instance of a class annotated with @planning_solution to solve?')

        if not hasattr(type(problem), '__optapy_is_planning_solution'):
            raise ValueError(f'The problem ({problem}) is not an instance of a @planning_solution class. Maybe '
                             f'decorate the problem class ({type(problem)}) with @planning_solution?')

        problem = copy(problem)
        solver_run_id = (id(self), id(problem), _uuid1())
        solver_run_ref_list = [problem, problem]
        object_class = get_class(type(problem))
        problem._optapy_solver_run_id = solver_run_id

        wrapped_problem = PythonSolver.wrapProblem(object_class, problem)
        _setup_solver_run(solver_run_id, solver_run_ref_list)
        try:
            return _unwrap_java_object(self._java_solve(wrapped_problem))
        except JException as e:
            error_message = f'An error occurred during solving. This can occur when functions take the wrong number '\
                            f'of parameters (ex: a setter that does not take exactly one parameter) or by ' \
                            f'a function returning an incompatible return type (ex: returning a str in a filter, ' \
                            f'which expects a bool). This can also occur when an exception is raised when evaluating ' \
                            f'constraints/getters/setters.'
            raise RuntimeError(error_message) from e
        finally:
            _cleanup_solver_run(solver_run_id)
<|MERGE_RESOLUTION|>--- conflicted
+++ resolved
@@ -25,12 +25,8 @@
         from org.optaplanner.optapy import PythonSolver  # noqa
         from org.optaplanner.core.api.solver import SolverManager
         self.delegate = SolverManager.create(solver_config)
-<<<<<<< HEAD
-        self.problem_id_to_solver_run_ref_set = dict()
+        self.problem_id_to_solver_run_ref_list = dict()
         self.only_use_java_setters = PythonSolver.onlyUseJavaSetters
-=======
-        self.problem_id_to_solver_run_ref_list = dict()
->>>>>>> f966a459
 
     def _optapy_debug_get_solver_runs_dicts(self):
         """
@@ -53,15 +49,10 @@
             from copy import copy
             problem = copy(problem_function(the_problem_id))
             solver_run_id = (id(self), the_problem_id)
-<<<<<<< HEAD
-            self.problem_id_to_solver_run_ref_set[the_problem_id] = set()
-            _setup_solver_run(solver_run_id, problem, self.problem_id_to_solver_run_ref_set[the_problem_id])
-            PythonSolver.onlyUseJavaSetters = self.only_use_java_setters
-=======
             problem._optapy_solver_run_id = solver_run_id
             self.problem_id_to_solver_run_ref_list[the_problem_id] = [problem, problem]
             _setup_solver_run(solver_run_id, self.problem_id_to_solver_run_ref_list[the_problem_id])
->>>>>>> f966a459
+            PythonSolver.onlyUseJavaSetters = self.only_use_java_setters
             wrapped_problem = PythonSolver.wrapProblem(get_class(type(problem)), problem)
             return wrapped_problem
 
