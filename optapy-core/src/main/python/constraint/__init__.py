--- conflicted
+++ resolved
@@ -1,8 +1,4 @@
 from ..optaplanner_java_interop import ensure_init
-<<<<<<< HEAD
-from ..constraint_translator import function_cast, predicate_cast
-=======
->>>>>>> da736905
 import jpype.imports  # noqa
 from jpype import JImplements, JOverride
 import inspect
@@ -23,7 +19,6 @@
 from org.optaplanner.core.api.score.stream.penta import PentaJoiner
 from typing import List, Set, Dict, Callable, overload, TypeVar, Any
 
-_convert_joiners_to_java = False
 
 # Cannot import DefaultConstraintMatchTotal as it is in impl
 @JImplements(ConstraintMatchTotal)
@@ -123,38 +118,7 @@
             raise ValueError(f'The ConstraintMatchTotal ({self}) could not remove the ConstraintMatch'
                              f'({constraint_match}) from its constraint_match_set ({self.constraint_match_set}).')
 
-<<<<<<< HEAD
-
-class _JoinersWrapper:
-    def __getattr__(self, item):
-        from ..constraint_translator import PropertyJoiner, SamePropertyUniJoiner,\
-            OverlappingPropertyJoiner, SameOverlappingPropertyUniJoiner, FilteringJoiner
-        is_filtering = item == 'filtering'
-        is_overlapping = item == 'overlapping'
-        java_method = getattr(JavaJoiners, item)
-
-        def function_wrapper(*args):
-            if is_filtering:
-                return FilteringJoiner(java_method, args[0])
-            elif is_overlapping:
-                if len(args) == 2:
-                    return SameOverlappingPropertyUniJoiner(java_method, args[0], args[1])
-                else:
-                    return OverlappingPropertyJoiner(java_method, args[0], args[1], args[2], args[3])
-            else:
-                if len(args) == 0:
-                    return SamePropertyUniJoiner(java_method, lambda a: a)
-                if len(args) == 1:
-                    return SamePropertyUniJoiner(java_method, args[0])
-                else:
-                    return PropertyJoiner(java_method, args[0], args[1])
-
-        return function_wrapper
-
-
-if not TYPE_CHECKING:
-    Joiners = _JoinersWrapper()
-=======
+
 # Below is needed so unknown Python objects can properly be proxied
 from ..constraint_stream import function_cast as _cast, predicate_cast as _filtering_cast, \
     to_int_function_cast as _int_function_cast
@@ -207,12 +171,13 @@
 
     @staticmethod
     def _call_comparison_java_joiner(java_joiner, mapping_or_left_mapping, right_mapping):
+        from ..constraint_stream import SamePropertyUniJoiner, PropertyJoiner
         if mapping_or_left_mapping is None and right_mapping is None:
             raise ValueError
         elif mapping_or_left_mapping is not None and right_mapping is None:
-            return java_joiner(_cast(mapping_or_left_mapping))
+            return SamePropertyUniJoiner(java_joiner, mapping_or_left_mapping)
         elif mapping_or_left_mapping is not None and right_mapping is not None:
-            return java_joiner(_cast(mapping_or_left_mapping), _cast(right_mapping))
+            return PropertyJoiner(java_joiner, mapping_or_left_mapping, right_mapping)
         else:
             raise ValueError
 
@@ -252,8 +217,9 @@
 
         :return:
         """
+        from ..constraint_stream import SamePropertyUniJoiner
         if mapping_or_left_mapping is None and right_mapping is None:
-            return JavaJoiners.equal()
+            return SamePropertyUniJoiner(JavaJoiners.equal, lambda a: a)
         return Joiners._call_comparison_java_joiner(JavaJoiners.equal, mapping_or_left_mapping, right_mapping)
 
     @overload  # noqa
@@ -284,7 +250,8 @@
 
         :return:
         """
-        return JavaJoiners.filtering(_filtering_cast(predicate))
+        from ..constraint_stream import FilteringJoiner
+        return FilteringJoiner(JavaJoiners.filtering, predicate)
 
     @overload  # noqa
     @staticmethod
@@ -475,16 +442,18 @@
 
         :return:
         """
+        from ..constraint_stream import SameOverlappingPropertyUniJoiner, OverlappingPropertyJoiner
         if start_mapping_or_left_start_mapping is None or end_mapping_or_left_end_mapping is None:
             raise ValueError
         if right_start_mapping is None and right_end_mapping is None:
-            return JavaJoiners.overlapping(_cast(start_mapping_or_left_start_mapping),
-                                           _cast(end_mapping_or_left_end_mapping))
+            return SameOverlappingPropertyUniJoiner(JavaJoiners.overlapping, start_mapping_or_left_start_mapping,
+                                                    end_mapping_or_left_end_mapping)
         elif right_start_mapping is not None and right_end_mapping is not None:
-            return JavaJoiners.overlapping(_cast(start_mapping_or_left_start_mapping),
-                                           _cast(end_mapping_or_left_end_mapping),
-                                           _cast(right_start_mapping),
-                                           _cast(right_end_mapping))
+            return OverlappingPropertyJoiner(JavaJoiners.overlapping,
+                                             start_mapping_or_left_start_mapping,
+                                             end_mapping_or_left_end_mapping,
+                                             right_start_mapping,
+                                             right_end_mapping)
         else:
             raise ValueError
 
@@ -532,7 +501,8 @@
 
         :return:
         """
-        return JavaConstraintCollectors.average(_int_function_cast(group_value_mapping))
+        from ..constraint_stream import GroupIntMappingSingleArgConstraintCollector
+        return GroupIntMappingSingleArgConstraintCollector(JavaConstraintCollectors.average, group_value_mapping)
 
     @overload  # noqa
     @staticmethod
@@ -636,12 +606,12 @@
 
         :return:
         """
+        from ..constraint_stream import ComposeConstraintCollector
         if len(args) < 3:  # Need at least two collectors + 1 compose function
             raise ValueError
         collectors = args[:-1]
         compose_function = args[-1]
-        compose_args = (*collectors, _cast(compose_function))
-        return JavaConstraintCollectors.compose(*compose_args)
+        return ComposeConstraintCollector(JavaConstraintCollectors.compose, collectors, compose_function)
 
     @overload  # noqa
     @staticmethod
@@ -680,7 +650,10 @@
 
         :return:
         """
-        return JavaConstraintCollectors.conditionally(_filtering_cast(predicate), delegate)
+        from ..constraint_stream import ConditionalConstraintCollector
+        return ConditionalConstraintCollector(JavaConstraintCollectors.conditionally,
+                                              predicate,
+                                              delegate)
 
     @staticmethod
     def count() -> 'UniConstraintCollector[A, Any, int]':
@@ -688,7 +661,8 @@
 
         :return:
         """
-        return JavaConstraintCollectors.count()
+        from ..constraint_stream import NoArgsConstraintCollector
+        return NoArgsConstraintCollector(JavaConstraintCollectors.count)  # noqa
 
     @staticmethod
     def count_bi() -> 'BiConstraintCollector[A, B, Any, int]':
@@ -696,7 +670,8 @@
 
         :return:
         """
-        return JavaConstraintCollectors.countBi()
+        from ..constraint_stream import NoArgsConstraintCollector
+        return NoArgsConstraintCollector(JavaConstraintCollectors.countBi)  # noqa
 
     countBi = count_bi
 
@@ -706,7 +681,8 @@
 
         :return:
         """
-        return JavaConstraintCollectors.countTri()
+        from ..constraint_stream import NoArgsConstraintCollector
+        return NoArgsConstraintCollector(JavaConstraintCollectors.countTri)  # noqa
 
     countTri = count_tri
 
@@ -716,7 +692,8 @@
 
         :return:
         """
-        return JavaConstraintCollectors.countQuad()
+        from ..constraint_stream import NoArgsConstraintCollector
+        return NoArgsConstraintCollector(JavaConstraintCollectors.countQuad)  # noqa
 
     countQuad = count_quad
 
@@ -752,10 +729,11 @@
 
         :return:
         """
+        from ..constraint_stream import NoArgsConstraintCollector, GroupMappingSingleArgConstraintCollector
         if function is None:
-            return JavaConstraintCollectors.countDistinct()
+            return NoArgsConstraintCollector(JavaConstraintCollectors.countDistinct)
         else:
-            return JavaConstraintCollectors.countDistinct(_cast(function)) # noqa
+            return GroupMappingSingleArgConstraintCollector(JavaConstraintCollectors.countDistinct, function)
 
     countDistinct = count_distinct
 
@@ -819,14 +797,15 @@
 
         :return:
         """
+        from ..constraint_stream import NoArgsConstraintCollector, GroupMappingSingleArgConstraintCollector
         if function is None and comparator is None:
-            return JavaConstraintCollectors.max()
+            return NoArgsConstraintCollector(JavaConstraintCollectors.max)
         elif function is not None and comparator is None:
-            return JavaConstraintCollectors.max(_cast(function)) # noqa
+            return GroupMappingSingleArgConstraintCollector(JavaConstraintCollectors.max, function)
         elif function is None and comparator is not None:
-            return JavaConstraintCollectors.max(_PythonComparator(comparator)) # noqa
+            raise NotImplementedError  # TODO
         else:
-            return JavaConstraintCollectors.max(_cast(function), _PythonComparator(comparator)) # noqa
+            raise NotImplementedError  # TODO
 
     @overload  # noqa
     @staticmethod
@@ -888,14 +867,15 @@
 
         :return:
         """
+        from ..constraint_stream import NoArgsConstraintCollector, GroupMappingSingleArgConstraintCollector
         if function is None and comparator is None:
-            return JavaConstraintCollectors.min()
+            return NoArgsConstraintCollector(JavaConstraintCollectors.min)
         elif function is not None and comparator is None:
-            return JavaConstraintCollectors.min(_cast(function)) # noqa
+            return GroupMappingSingleArgConstraintCollector(JavaConstraintCollectors.min, function)
         elif function is None and comparator is not None:
-            return JavaConstraintCollectors.min(_PythonComparator(comparator)) # noqa
+            raise NotImplementedError  # TODO
         else:
-            return JavaConstraintCollectors.min(_cast(function), _PythonComparator(comparator)) # noqa
+            raise NotImplementedError  # TODO
 
     @overload  # noqa
     @staticmethod
@@ -952,11 +932,11 @@
 
         :return:
         """
+        from ..constraint_stream import GroupIntMappingSingleArgConstraintCollector
         if zero is None and adder is None and subtractor is None:
-            return JavaConstraintCollectors.sum(_int_function_cast(function))
+            return GroupIntMappingSingleArgConstraintCollector(JavaConstraintCollectors.sum, function)
         elif zero is not None and adder is not None and subtractor is not None:
-            return JavaConstraintCollectors.sum(_cast(function), zero, # noqa
-                                                _PythonBinaryOperator(adder), _PythonBinaryOperator(subtractor))
+            raise NotImplementedError  # TODO
         else:
             raise ValueError
 
@@ -996,11 +976,9 @@
         :return:
         """
         if collection_creator is None:
-            return JavaConstraintCollectors.toCollection(
-                _PythonIntFunction(group_value_mapping_or_collection_creator))  # noqa
+            raise NotImplementedError  # TODO
         else:
-            return JavaConstraintCollectors.toCollection(_cast(group_value_mapping_or_collection_creator),  # noqa
-                                                         _PythonIntFunction(collection_creator))
+            raise NotImplementedError  # TODO
 
     toCollection = to_collection
 
@@ -1036,10 +1014,11 @@
 
         :return:
         """
+        from ..constraint_stream import NoArgsConstraintCollector, GroupMappingSingleArgConstraintCollector
         if group_value_mapping is None:
-            return JavaConstraintCollectors.toList()
+            return NoArgsConstraintCollector(JavaConstraintCollectors.toList)
         else:
-            return JavaConstraintCollectors.toList(_cast(group_value_mapping)) # noqa
+            return GroupMappingSingleArgConstraintCollector(JavaConstraintCollectors.toList, group_value_mapping)
 
     toList = to_list
 
@@ -1074,10 +1053,11 @@
 
         :return:
         """
+        from ..constraint_stream import NoArgsConstraintCollector, GroupMappingSingleArgConstraintCollector
         if group_value_mapping is None:
-            return JavaConstraintCollectors.toSet()
+            return NoArgsConstraintCollector(JavaConstraintCollectors.toSet)
         else:
-            return JavaConstraintCollectors.toSet(_cast(group_value_mapping)) # noqa
+            return GroupMappingSingleArgConstraintCollector(JavaConstraintCollectors.toSet, group_value_mapping)
 
     toSet = to_set
 
@@ -1142,10 +1122,11 @@
 
         :return:
         """
+        from ..constraint_stream import NoArgsConstraintCollector, GroupMappingSingleArgConstraintCollector
         if group_value_mapping is None and comparator is None:
-            return JavaConstraintCollectors.toSortedSet()
+            return NoArgsConstraintCollector(JavaConstraintCollectors.toSortedSet)
         elif group_value_mapping is not None and comparator is None:
-            return JavaConstraintCollectors.toSortedSet(_cast(group_value_mapping))
+            return GroupMappingSingleArgConstraintCollector(JavaConstraintCollectors.toSortedSet, group_value_mapping)
 
     toSortedSet = to_sorted_set
 
@@ -1235,16 +1216,15 @@
 
         :return:
         """
+        from ..constraint_stream import KeyValueMappingConstraintCollector
         if merge_function_or_set_creator is None:
-            return JavaConstraintCollectors.toMap(_cast(key_mapper), _cast(value_mapper))
+            return KeyValueMappingConstraintCollector(JavaConstraintCollectors.toMap, key_mapper, value_mapper)
 
         arg_count = len(inspect.signature(merge_function_or_set_creator).parameters)
         if arg_count == 1:  # set_creator
-            return JavaConstraintCollectors.toMap(_cast(key_mapper), _cast(value_mapper), # noqa
-                                                  _PythonIntFunction(merge_function_or_set_creator))
+            raise NotImplementedError
         elif arg_count == 2:  # merge_function
-            return JavaConstraintCollectors.toMap(_cast(key_mapper), _cast(value_mapper), # noqa
-                                                  _PythonBinaryOperator(merge_function_or_set_creator))
+            raise NotImplementedError
         else:
             raise ValueError
 
@@ -1337,18 +1317,16 @@
 
         :return:
         """
+        from ..constraint_stream import KeyValueMappingConstraintCollector
         if merge_function_or_set_creator is None:
-            return JavaConstraintCollectors.toSortedMap(_cast(key_mapper), _cast(value_mapper))
+            return KeyValueMappingConstraintCollector(JavaConstraintCollectors.toSortedMap, key_mapper, value_mapper)
 
         arg_count = len(inspect.signature(merge_function_or_set_creator).parameters)
         if arg_count == 1:  # set_creator
-            return JavaConstraintCollectors.toSortedMap(_cast(key_mapper), _cast(value_mapper), # noqa
-                                                        _PythonIntFunction(merge_function_or_set_creator))
+            raise NotImplementedError
         elif arg_count == 2:  # merge_function
-            return JavaConstraintCollectors.toSortedMap(_cast(key_mapper), _cast(value_mapper), # noqa
-                                                        _PythonBinaryOperator(merge_function_or_set_creator))
+            raise NotImplementedError
         else:
             raise ValueError
 
-    toSortedMap = to_sorted_map
->>>>>>> da736905
+    toSortedMap = to_sorted_map